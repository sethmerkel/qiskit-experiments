--- conflicted
+++ resolved
@@ -38,14 +38,9 @@
 version = os.getenv("VERSION_STRING", "0.6")
 
 # The full version, including alpha/beta/rc tags
-<<<<<<< HEAD
-release = "0.5.4"
-project = f"Qiskit Experiments {version}"
-=======
 release = os.getenv("RELEASE_STRING", "0.6.0")
 
 project = "Qiskit Experiments"
->>>>>>> e8531c4f
 copyright = f"2021-{datetime.date.today().year}, Qiskit Development Team"  # pylint: disable=redefined-builtin
 author = "Qiskit Development Team"
 
