# This code is part of Qiskit.
#
# (C) Copyright IBM 2022.
#
# This code is licensed under the Apache License, Version 2.0. You may
# obtain a copy of this license in the LICENSE.txt file in the root directory
# of this source tree or at http://www.apache.org/licenses/LICENSE-2.0.
#
# Any modifications or derivative works of this code must retain this
# copyright notice, and modified files need to carry a notice indicating
# that they have been altered from the originals.
"""
Fitter basis classes for tomography analysis.
"""
from abc import ABC, abstractmethod
<<<<<<< HEAD
from typing import Sequence, Tuple, Optional
=======
from typing import Sequence, Tuple
>>>>>>> 2a3a2597
import numpy as np
from qiskit import QuantumCircuit


class BaseBasis(ABC):
    """Abstract base class for a measurement and preparation bases."""

    def __init__(self, name: str):
        """Initialize a basis.

        Args:
            name: the name for the basis.
        """
        self._name = name

    def __hash__(self):
        return hash((type(self), self._name))

    def __eq__(self, value):
        tup1 = (type(self), self.name)
        tup2 = (type(value), getattr(value, "name", None))
        return tup1 == tup2

    @property
    def name(self) -> str:
        """Return the basis name"""
        return self._name

    @abstractmethod
<<<<<<< HEAD
    def index_shape(self, qubits: Sequence[int]) -> Tuple[int, ...]:
=======
    def index_shape(self, qubits: Sequence[int]) -> Tuple[int]:
>>>>>>> 2a3a2597
        """Return the shape for the specified number of indices.

        Args:
            qubits: the basis subsystems to return the index shape for.

        Returns:
            The shape of allowed values for the index on the specified qubits.
        """

    @abstractmethod
<<<<<<< HEAD
    def circuit(
        self, index: Sequence[int], qubits: Optional[Sequence[int]] = None
    ) -> QuantumCircuit:
=======
    def circuit(self, index: Sequence[int], qubits: Sequence[int]) -> QuantumCircuit:
>>>>>>> 2a3a2597
        """Return the basis preparation circuit.

        Args:
            index: a list of basis elements to tensor together.
<<<<<<< HEAD
            qubits: Optional, the physical qubit subsystems for the index.
                    If None this will be set to ``(0, ..., N-1)`` for a
                    length N index.

        Returns:
            The logical basis circuit for the specified index and qubits.
=======
            qubits: The physical qubit subsystems for the index.

        Returns:
            The basis circuit for the specified index and qubits.
        """
>>>>>>> 2a3a2597

        .. note::

<<<<<<< HEAD
            This returns a logical circuit on the specified number of qubits
            and should be remapped to the corresponding physical qubits
            during experiment transpilation.
        """


class PreparationBasis(BaseBasis):
    """Abstract base class for a tomography preparation basis.

    Subclasses should implement the following abstract methods to
    define a preparation basis:

    * The :meth:`circuit` method which returns the logical preparation
      :class:`.QuantumCircuit` for basis element index on the specified
      qubits. This circuit should be a logical circuit on the specified
      number of qubits and will be remapped to the corresponding physical
      qubits during transpilation.

    * The :meth:`matrix` method which returns the density matrix prepared
      by the bases element index on the specified qubits.

    * The :meth:`index_shape` method which returns the shape of allowed
      basis indices for the specified qubits, and their values.

    * The :meth:`matrix_shape` method which returns the shape of subsystem
      dimensions of the density matrix state on the specified qubits.
    """

    @abstractmethod
    def matrix_shape(self, qubits: Sequence[int]) -> Tuple[int, ...]:
        """Return the shape of subsystem dimensions of a matrix element."""

    @abstractmethod
    def matrix(self, index: Sequence[int], qubits: Optional[Sequence[int]] = None) -> np.ndarray:
=======
class PreparationBasis(BaseBasis):
    """Abstract base class for a tomography preparation basis.

    Subclasses should implement the following abstract methods to
    define a preparation basis:

    * The :meth:`circuit` method which returns the preparation
      :class:`.QuantumCircuit` for basis element index on the specified
      qubits.

    * The :meth:`matrix` method which returns the density matrix prepared
      by the bases element index on the specified qubits.

    * The :meth:`index_shape` method which returns the shape of allowed
      basis indices for the specified qubits, and their values.

    * The :meth:`matrix_shape` method which returns the shape of subsystem
      dimensions of the density matrix state on the specified qubits.

    .. note::

      The number of qubits and number of index elements do not necessarily
      need to be the same, it is left up to the implementation of the basis
      subclass.
    """

    @abstractmethod
    def matrix_shape(self, qubits: Sequence[int]) -> Tuple[int]:
        """Return the shape of subsystem dimensions of a matrix element."""

    @abstractmethod
    def matrix(self, index: Sequence[int], qubits: Sequence[int]) -> np.ndarray:
>>>>>>> 2a3a2597
        """Return the density matrix data array for the index and qubits.

        This state is used by tomography fitters for reconstruction and should
        correspond to the target state for the corresponding preparation
        :meth:`circuit`.

        Args:
            index: a list of subsystem basis indices.
<<<<<<< HEAD
            qubits: Optional, the physical qubit subsystems for the index.
                    If None this will be set to ``(0, ..., N-1)`` for a
                    length N index.
=======
            qubits: The physical qubit subsystems for the index.
>>>>>>> 2a3a2597

        Returns:
            The density matrix prepared by the specified index and qubits.
        """


class MeasurementBasis(BaseBasis):
    """Abstract base class for a tomography measurement basis.

    Subclasses should implement the following abstract methods to
    define a preparation basis:

<<<<<<< HEAD
    * The :meth:`circuit` method which returns the logical measurement
      :class:`.QuantumCircuit` for basis element index on the specified
      physical qubits. This circuit should be a logical circuit on the
      specified number of qubits and will be remapped to the corresponding
      physical qubits during transpilation. It should include classical
      bits and the measure instructions for the basis measurement storing
      the outcome value in these bits.
=======
    * The :meth:`circuit` method which returns the measurement
      :class:`.QuantumCircuit` for basis element index on the specified
      qubits. This circuit should include classical bits and the measure
      instructions for the basis measurement storing the outcome value
      in these bits.
>>>>>>> 2a3a2597

    * The :meth:`matrix` method which returns the POVM element corresponding
      to the basis element index and measurement outcome on the specified
      qubits. This should return either a :class:`.Statevector` for a PVM
      element, or :class:`.DensityMatrix` for a general POVM element.
<<<<<<< HEAD

    * The :meth:`index_shape` method which returns the shape of allowed
      basis indices for the specified qubits, and their values.

    * The :meth:`matrix_shape` method which returns the shape of subsystem
      dimensions of the POVM element matrices on the specified qubits.

    * The :meth:`outcome_shape` method which returns the shape of allowed
      outcome values for a measurement of specified qubits.
    """

    @abstractmethod
    def outcome_shape(self, qubits: Sequence[int]) -> Tuple[int, ...]:
        """Return the shape of allowed measurement outcomes on specified qubits."""

    @abstractmethod
    def matrix_shape(self, qubits: Sequence[int]) -> Tuple[int, ...]:
        """Return the shape of subsystem dimensions of a POVM matrix element."""

    @abstractmethod
    def matrix(
        self, index: Sequence[int], outcome: int, qubits: Optional[Sequence[int]] = None
    ) -> np.ndarray:
=======

    * The :meth:`index_shape` method which returns the shape of allowed
      basis indices for the specified qubits, and their values.

    * The :meth:`matrix_shape` method which returns the shape of subsystem
      dimensions of the POVM element matrices on the specified qubits.

    * The :meth:`outcome_shape` method which returns the shape of allowed
      outcome values for a measurement of specified qubits.

    .. note::

      The number of qubits and number of index elements do not necessarily
      need to be the same, it is left up to the implementation of the basis
      subclass.
    """

    @abstractmethod
    def outcome_shape(self, qubits: Sequence[int]) -> Tuple[int]:
        """Return the shape of allowed measurement outcomes on specified qubits."""

    @abstractmethod
    def matrix_shape(self, qubits: Sequence[int]) -> Tuple[int]:
        """Return the shape of subsystem dimensions of a POVM matrix element."""

    @abstractmethod
    def matrix(self, index: Sequence[int], outcome: int, qubits: Sequence[int]) -> np.ndarray:
>>>>>>> 2a3a2597
        """Return the POVM element for the basis index and outcome.

        This POVM element is used by tomography fitters for reconstruction and
        should correspond to the target measurement effect for the corresponding
        measurement :meth:`circuit` and outcome.

        Args:
            index: a list of subsystem basis indices.
            outcome: the composite system measurement outcome.
<<<<<<< HEAD
            qubits: Optional, the physical qubit subsystems for the index.
                    If None this will be set to ``(0, ..., N-1)`` for a
                    length N index.
=======
            qubits: The physical qubit subsystems for the index.
>>>>>>> 2a3a2597

        Returns:
            The POVM matrix for the specified index and qubits.
        """<|MERGE_RESOLUTION|>--- conflicted
+++ resolved
@@ -13,11 +13,7 @@
 Fitter basis classes for tomography analysis.
 """
 from abc import ABC, abstractmethod
-<<<<<<< HEAD
-from typing import Sequence, Tuple, Optional
-=======
 from typing import Sequence, Tuple
->>>>>>> 2a3a2597
 import numpy as np
 from qiskit import QuantumCircuit
 
@@ -47,11 +43,7 @@
         return self._name
 
     @abstractmethod
-<<<<<<< HEAD
-    def index_shape(self, qubits: Sequence[int]) -> Tuple[int, ...]:
-=======
     def index_shape(self, qubits: Sequence[int]) -> Tuple[int]:
->>>>>>> 2a3a2597
         """Return the shape for the specified number of indices.
 
         Args:
@@ -62,70 +54,18 @@
         """
 
     @abstractmethod
-<<<<<<< HEAD
-    def circuit(
-        self, index: Sequence[int], qubits: Optional[Sequence[int]] = None
-    ) -> QuantumCircuit:
-=======
     def circuit(self, index: Sequence[int], qubits: Sequence[int]) -> QuantumCircuit:
->>>>>>> 2a3a2597
         """Return the basis preparation circuit.
 
         Args:
             index: a list of basis elements to tensor together.
-<<<<<<< HEAD
-            qubits: Optional, the physical qubit subsystems for the index.
-                    If None this will be set to ``(0, ..., N-1)`` for a
-                    length N index.
-
-        Returns:
-            The logical basis circuit for the specified index and qubits.
-=======
             qubits: The physical qubit subsystems for the index.
 
         Returns:
             The basis circuit for the specified index and qubits.
         """
->>>>>>> 2a3a2597
-
-        .. note::
-
-<<<<<<< HEAD
-            This returns a logical circuit on the specified number of qubits
-            and should be remapped to the corresponding physical qubits
-            during experiment transpilation.
-        """
 
 
-class PreparationBasis(BaseBasis):
-    """Abstract base class for a tomography preparation basis.
-
-    Subclasses should implement the following abstract methods to
-    define a preparation basis:
-
-    * The :meth:`circuit` method which returns the logical preparation
-      :class:`.QuantumCircuit` for basis element index on the specified
-      qubits. This circuit should be a logical circuit on the specified
-      number of qubits and will be remapped to the corresponding physical
-      qubits during transpilation.
-
-    * The :meth:`matrix` method which returns the density matrix prepared
-      by the bases element index on the specified qubits.
-
-    * The :meth:`index_shape` method which returns the shape of allowed
-      basis indices for the specified qubits, and their values.
-
-    * The :meth:`matrix_shape` method which returns the shape of subsystem
-      dimensions of the density matrix state on the specified qubits.
-    """
-
-    @abstractmethod
-    def matrix_shape(self, qubits: Sequence[int]) -> Tuple[int, ...]:
-        """Return the shape of subsystem dimensions of a matrix element."""
-
-    @abstractmethod
-    def matrix(self, index: Sequence[int], qubits: Optional[Sequence[int]] = None) -> np.ndarray:
-=======
 class PreparationBasis(BaseBasis):
     """Abstract base class for a tomography preparation basis.
 
@@ -158,7 +98,6 @@
 
     @abstractmethod
     def matrix(self, index: Sequence[int], qubits: Sequence[int]) -> np.ndarray:
->>>>>>> 2a3a2597
         """Return the density matrix data array for the index and qubits.
 
         This state is used by tomography fitters for reconstruction and should
@@ -167,13 +106,7 @@
 
         Args:
             index: a list of subsystem basis indices.
-<<<<<<< HEAD
-            qubits: Optional, the physical qubit subsystems for the index.
-                    If None this will be set to ``(0, ..., N-1)`` for a
-                    length N index.
-=======
             qubits: The physical qubit subsystems for the index.
->>>>>>> 2a3a2597
 
         Returns:
             The density matrix prepared by the specified index and qubits.
@@ -186,51 +119,16 @@
     Subclasses should implement the following abstract methods to
     define a preparation basis:
 
-<<<<<<< HEAD
-    * The :meth:`circuit` method which returns the logical measurement
-      :class:`.QuantumCircuit` for basis element index on the specified
-      physical qubits. This circuit should be a logical circuit on the
-      specified number of qubits and will be remapped to the corresponding
-      physical qubits during transpilation. It should include classical
-      bits and the measure instructions for the basis measurement storing
-      the outcome value in these bits.
-=======
     * The :meth:`circuit` method which returns the measurement
       :class:`.QuantumCircuit` for basis element index on the specified
       qubits. This circuit should include classical bits and the measure
       instructions for the basis measurement storing the outcome value
       in these bits.
->>>>>>> 2a3a2597
 
     * The :meth:`matrix` method which returns the POVM element corresponding
       to the basis element index and measurement outcome on the specified
       qubits. This should return either a :class:`.Statevector` for a PVM
       element, or :class:`.DensityMatrix` for a general POVM element.
-<<<<<<< HEAD
-
-    * The :meth:`index_shape` method which returns the shape of allowed
-      basis indices for the specified qubits, and their values.
-
-    * The :meth:`matrix_shape` method which returns the shape of subsystem
-      dimensions of the POVM element matrices on the specified qubits.
-
-    * The :meth:`outcome_shape` method which returns the shape of allowed
-      outcome values for a measurement of specified qubits.
-    """
-
-    @abstractmethod
-    def outcome_shape(self, qubits: Sequence[int]) -> Tuple[int, ...]:
-        """Return the shape of allowed measurement outcomes on specified qubits."""
-
-    @abstractmethod
-    def matrix_shape(self, qubits: Sequence[int]) -> Tuple[int, ...]:
-        """Return the shape of subsystem dimensions of a POVM matrix element."""
-
-    @abstractmethod
-    def matrix(
-        self, index: Sequence[int], outcome: int, qubits: Optional[Sequence[int]] = None
-    ) -> np.ndarray:
-=======
 
     * The :meth:`index_shape` method which returns the shape of allowed
       basis indices for the specified qubits, and their values.
@@ -258,7 +156,6 @@
 
     @abstractmethod
     def matrix(self, index: Sequence[int], outcome: int, qubits: Sequence[int]) -> np.ndarray:
->>>>>>> 2a3a2597
         """Return the POVM element for the basis index and outcome.
 
         This POVM element is used by tomography fitters for reconstruction and
@@ -268,13 +165,7 @@
         Args:
             index: a list of subsystem basis indices.
             outcome: the composite system measurement outcome.
-<<<<<<< HEAD
-            qubits: Optional, the physical qubit subsystems for the index.
-                    If None this will be set to ``(0, ..., N-1)`` for a
-                    length N index.
-=======
             qubits: The physical qubit subsystems for the index.
->>>>>>> 2a3a2597
 
         Returns:
             The POVM matrix for the specified index and qubits.
