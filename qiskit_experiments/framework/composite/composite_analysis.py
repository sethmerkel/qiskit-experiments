# This code is part of Qiskit.
#
# (C) Copyright IBM 2021.
#
# This code is licensed under the Apache License, Version 2.0. You may
# obtain a copy of this license in the LICENSE.txt file in the root directory
# of this source tree or at http://www.apache.org/licenses/LICENSE-2.0.
#
# Any modifications or derivative works of this code must retain this
# copyright notice, and modified files need to carry a notice indicating
# that they have been altered from the originals.
"""
Composite Experiment Analysis class.
"""

from typing import List, Dict, Union, Optional, Tuple
import warnings
import numpy as np
from qiskit.result import marginal_distribution
from qiskit.result.postprocess import format_counts_memory
from qiskit_experiments.framework import BaseAnalysis, ExperimentData
from qiskit_experiments.framework.analysis_result_data import AnalysisResultData
from qiskit_experiments.framework.base_analysis import _requires_copy
from qiskit_experiments.exceptions import AnalysisError


class CompositeAnalysis(BaseAnalysis):
    """Run analysis for composite experiments.

    Composite experiments consist of several component experiments
    run together in a single execution, the results of which are returned
    as a single list of circuit result data in the :class:`ExperimentData`
    container.

    Analysis of this composite circuit data involves constructing
    a list of experiment data containers for each component experiment containing
    the marginalized circuit result data for that experiment. These are saved as
    :meth:`~.ExperimentData.child_data` in the main :class:`.ExperimentData` container.
    Each component experiment data is then analyzed using the analysis class from
    the corresponding component experiment.

    .. note::

        If the composite :class:`ExperimentData` does not already contain child
        experiment data containers for the component experiments they will be
        initialized and added to the experiment data when
        :meth:`~.CompositeAnalysis.run` is called on the composite data.

        When calling :meth:`~.CompositeAnalysis.run` on experiment data already
        containing initialized component experiment data, any previously stored circuit
        data will be cleared and replaced with the marginalized data from the composite
        experiment data.
    """

    def __init__(
        self,
        analyses: List[BaseAnalysis],
        flatten_results: bool = None,
        generate_figures: Optional[str] = "always",
    ):
        """Initialize a composite analysis class.

        Args:
            analyses: a list of component experiment analysis objects.
            flatten_results: If True flatten all component experiment results
                             into a single ExperimentData container, including
                             nested composite experiments. If False save each
                             component experiment results as a separate child
                             ExperimentData container.
            generate_figures: Optional flag to set the figure generation behavior.
                If ``always``, figures are always generated. If ``never``, figures are never generated.
                If ``selective``, figures are generated if the analysis ``quality`` is ``bad``.
        """
        if flatten_results is None:
            # Backward compatibility for 0.6
            # This if-clause will be removed in 0.7 and flatten_result=True is set in arguments.
            warnings.warn(
                "Default value of flatten_results will be turned to True in Qiskit Experiments 0.7. "
                "If you want child experiment data for each subset experiment, "
                "set 'flatten_results=False' explicitly.",
                DeprecationWarning,
            )
            flatten_results = False
        super().__init__()
        self._analyses = analyses
        self._flatten_results = False
        if flatten_results:
            self._set_flatten_results()

        self._set_generate_figures(generate_figures)

    def component_analysis(
        self, index: Optional[int] = None
    ) -> Union[BaseAnalysis, List[BaseAnalysis]]:
        """Return the component experiment Analysis instance.

        Args:
            index: Optional, the component index to return analysis for.
                   If None return a list of all component analysis instances.

        Returns:
            The analysis instance for the specified index, or a list of all
            analysis instances if index is None.
        """
        if index is None:
            return self._analyses
        return self._analyses[index]

    def set_options(self, **fields):
        """Set the analysis options for the experiment. If the `broadcast` argument set to `True`, the
        analysis options will cascade to the child experiments."""
        super().set_options(**fields)
        if fields.get("broadcast", None):
            for sub_analysis in self._analyses:
                sub_analysis.set_options(**fields)

    def copy(self):
        ret = super().copy()
        # Recursively copy analysis
        ret._analyses = [analysis.copy() for analysis in ret._analyses]
        return ret

    def run(
        self,
        experiment_data: ExperimentData,
        replace_results: bool = False,
        **options,
    ) -> ExperimentData:
        # Make a new copy of experiment data if not updating results
        if not replace_results and _requires_copy(experiment_data):
            experiment_data = experiment_data.copy()

        if not self._flatten_results:
            # Initialize child components if they are not initialized
            # This only needs to be done if results are not being flattened
            self._add_child_data(experiment_data)

        # Run analysis with replace_results = True since we have already
        # created the copy if it was required
        return super().run(experiment_data, replace_results=True, **options)

    def _run_analysis(self, experiment_data: ExperimentData):
        # Return list of experiment data containers for each component experiment
        # containing the marginalized data from the composite experiment
        component_expdata = self._component_experiment_data(experiment_data)

        # Run the component analysis on each component data
        for i, sub_expdata in enumerate(component_expdata):
            # Since copy for replace result is handled at the parent level
            # we always run with replace result on component analysis
            self._analyses[i].run(sub_expdata, replace_results=True)

        # Analysis is running in parallel so we add loop to wait
        # for all component analysis to finish before returning
        # the parent experiment analysis results
        for sub_expdata in component_expdata:
            sub_expdata.block_for_results()
        # Optionally flatten results from all component experiments
        # for adding to the main experiment data container
        if self._flatten_results:
            analysis_results, figures = self._combine_results(component_expdata)
            for res in analysis_results:
                # Override experiment  ID because entries are flattened
                res.experiment_id = experiment_data.experiment_id
            return analysis_results, figures
        return [], []

    def _component_experiment_data(self, experiment_data: ExperimentData) -> List[ExperimentData]:
        """Return a list of marginalized experiment data for component experiments.

        Args:
            experiment_data: a composite experiment data container.

        Returns:
            The list of analysis-ready marginalized experiment data for each
            component experiment.

        Raises:
            AnalysisError: If the component experiment data cannot be extracted.
        """
        if not self._flatten_results:
            # Retrieve child data for component experiments for updating
            component_index = experiment_data.metadata.get("component_child_index", [])
            if not component_index:
                raise AnalysisError("Unable to extract component child experiment data")
            component_expdata = [experiment_data.child_data(i) for i in component_index]
        else:
            # Initialize temporary ExperimentData containers for
            # each component experiment to analysis on. These will
            # not be saved but results and figures will be collected
            # from them
            component_expdata = self._initialize_component_experiment_data(experiment_data)

        # Compute marginalize data for each component experiment
        marginalized_data = self._marginalized_component_data(experiment_data.data())

        # Add the marginalized component data and component job metadata
        # to each component child experiment. Note that this will clear
        # any currently stored data in the experiment. Since copying of
        # child data is handled by the `replace_results` kwarg of the
        # parent container it is safe to always clear and replace the
        # results of child containers in this step
        for sub_expdata, sub_data in zip(component_expdata, marginalized_data):
            # Clear any previously stored data and add marginalized data
            sub_expdata._result_data.clear()
            sub_expdata.add_data(sub_data)

        return component_expdata

    def _marginalized_component_data(self, composite_data: List[Dict]) -> List[List[Dict]]:
        """Return marginalized data for component experiments.

        Args:
            composite_data: a list of composite experiment circuit data.

        Returns:
            A List of lists of marginalized circuit data for each component
            experiment in the composite experiment.
        """
        # Marginalize data
        marginalized_data = {}
        for datum in composite_data:
            metadata = datum.get("metadata", {})

            # Add marginalized data to sub experiments
            if "composite_clbits" in metadata:
                composite_clbits = metadata["composite_clbits"]
            else:
                composite_clbits = None

            # Pre-process the memory if any to avoid redundant calls to format_counts_memory
            f_memory = self._format_memory(datum, composite_clbits)

            for i, index in enumerate(metadata["composite_index"]):
                if index not in marginalized_data:
                    # Initialize data list for marginalized
                    marginalized_data[index] = []
                sub_data = {
                    k: v for k, v in datum.items() if k not in ("metadata", "counts", "memory")
                }
                sub_data["metadata"] = metadata["composite_metadata"][i]
                if "counts" in datum:
                    if composite_clbits is not None:
<<<<<<< HEAD
                        # `marginal_distribution() doesn't support int64 values
                        # so detect and cast to an int. This can be removed
                        # when Qiskit/qiskit-terra#9976 is released
                        counts = datum["counts"]
                        if any(isinstance(x, np.integer) for x in counts.values()):
                            counts = {k: int(v) for k, v in counts.items()}
                        sub_data["counts"] = marginal_distribution(counts, composite_clbits[i])
=======
                        sub_data["counts"] = marginal_distribution(
                            counts=datum["counts"],
                            indices=composite_clbits[i],
                        )
>>>>>>> e8531c4f
                    else:
                        sub_data["counts"] = datum["counts"]
                if "memory" in datum:
                    if composite_clbits is not None:
                        # level 2
                        if f_memory is not None:
                            idx = slice(
                                -1 - composite_clbits[i][-1], -composite_clbits[i][0] or None
                            )
                            sub_data["memory"] = [shot[idx] for shot in f_memory]
                        # level 1
                        else:
                            mem = np.array(datum["memory"])

                            # Averaged level 1 data
                            if len(mem.shape) == 2:
                                sub_data["memory"] = mem[composite_clbits[i]].tolist()
                            # Single-shot level 1 data
                            if len(mem.shape) == 3:
                                sub_data["memory"] = mem[:, composite_clbits[i]].tolist()
                    else:
                        sub_data["memory"] = datum["memory"]
                marginalized_data[index].append(sub_data)

        # Sort by index
        return [marginalized_data[i] for i in sorted(marginalized_data.keys())]

    @staticmethod
    def _format_memory(datum: Dict, composite_clbits: List):
        """A helper method to convert level 2 memory (if it exists) to bit-string format."""
        f_memory = None
        if (
            "memory" in datum
            and composite_clbits is not None
            and isinstance(datum["memory"][0], str)
        ):
            num_cbits = 1 + max(cbit for cbit_list in composite_clbits for cbit in cbit_list)
            header = {"memory_slots": num_cbits}
            f_memory = list(format_counts_memory(shot, header) for shot in datum["memory"])

        return f_memory

    def _add_child_data(self, experiment_data: ExperimentData):
        """Save empty component experiment data as child data.

        This will initialize empty ExperimentData objects for each component
        experiment and add them as child data to the main composite experiment
        ExperimentData container container for saving.

        Args:
            experiment_data: a composite experiment experiment data container.
        """
        component_index = experiment_data.metadata.get("component_child_index", [])
        if component_index:
            # Child components are already initialized
            return

        # Initialize the component experiment data containers and add them
        # as child data to the current experiment data
        child_components = self._initialize_component_experiment_data(experiment_data)
        start_index = len(experiment_data.child_data())
        for i, subdata in enumerate(child_components):
            experiment_data.add_child_data(subdata)
            component_index.append(start_index + i)

        # Store the indices of the added child data in metadata
        experiment_data.metadata["component_child_index"] = component_index

    def _initialize_component_experiment_data(
        self, experiment_data: ExperimentData
    ) -> List[ExperimentData]:
        """Initialize empty experiment data containers for component experiments.

        Args:
            experiment_data: a composite experiment experiment data container.

        Returns:
            The list of experiment data containers for each component experiment
            containing the component metadata, and tags, share level, and
            auto save settings of the composite experiment.
        """
        # Extract component experiment types and metadata so they can be
        # added to the component experiment data containers
        metadata = experiment_data.metadata
        num_components = len(self._analyses)
        experiment_types = metadata.get("component_types", [None] * num_components)
        component_metadata = metadata.get("component_metadata", [{}] * num_components)

        # Create component experiments and set the backend and
        # metadata for the components
        component_expdata = []
        for i, _ in enumerate(self._analyses):
            subdata = ExperimentData(backend=experiment_data.backend)
            subdata.experiment_type = experiment_types[i]
            subdata.metadata.update(component_metadata[i])

            if self._flatten_results:
                # Explicitly set auto_save to false so the temporary
                # data can't accidentally be saved
                subdata.auto_save = False
            else:
                # Copy tags, share_level and auto_save from the parent
                # experiment data if results are not being flattened.
                subdata.tags = experiment_data.tags
                subdata.share_level = experiment_data.share_level
                subdata.auto_save = experiment_data.auto_save

            component_expdata.append(subdata)

        return component_expdata

    def _set_flatten_results(self):
        """Recursively set flatten_results to True for all composite components."""
        self._flatten_results = True
        for analysis in self._analyses:
            if isinstance(analysis, CompositeAnalysis):
                analysis._set_flatten_results()

    def _set_generate_figures(self, generate_figures):
        """Recursively propagate ``generate_figures`` to all child experiments."""
        self._generate_figures = generate_figures
        for analysis in self._analyses:
            if isinstance(analysis, CompositeAnalysis):
                analysis._set_generate_figures(generate_figures)
            else:
                analysis._generate_figures = generate_figures

    def _combine_results(
        self,
        component_experiment_data: List[ExperimentData],
    ) -> Tuple[List[AnalysisResultData], List["matplotlib.figure.Figure"]]:
        """Combine analysis results from component experiment data.

        Args:
            component_experiment_data: list of experiment data containers containing the
                                       analysis results for each component experiment.

        Returns:
            A pair of the combined list of all analysis results from each of the
            component experiments, and a list of all figures from each component
            experiment.
        """
        analysis_results = []
        figures = []
        for sub_expdata in component_experiment_data:
            figures += sub_expdata._figures.values()

            # Convert Dataframe Series back into AnalysisResultData
            # This is due to limitation that _run_analysis must return List[AnalysisResultData],
            # and some composite analysis such as TphiAnalysis overrides this method to
            # return extra quantity computed from sub analysis results.
            # This produces unnecessary data conversion.
            # The _run_analysis mechanism seems just complicating the entire logic.
            # Since it's impossible to deprecate the usage of this protected method,
            # we should implement new CompositeAnalysis class with much more efficient
            # internal logic. Note that the child data structure is no longer necessary
            # because dataframe offers more efficient data filtering mechanisms.
            analysis_table = sub_expdata.analysis_results(columns="all", dataframe=True)
            for _, series in analysis_table.iterrows():
                data = AnalysisResultData.from_table_element(**series.to_dict())
                analysis_results.append(data)
            for artifact in sub_expdata.artifacts():
                analysis_results.append(artifact)

        return analysis_results, figures<|MERGE_RESOLUTION|>--- conflicted
+++ resolved
@@ -241,20 +241,10 @@
                 sub_data["metadata"] = metadata["composite_metadata"][i]
                 if "counts" in datum:
                     if composite_clbits is not None:
-<<<<<<< HEAD
-                        # `marginal_distribution() doesn't support int64 values
-                        # so detect and cast to an int. This can be removed
-                        # when Qiskit/qiskit-terra#9976 is released
-                        counts = datum["counts"]
-                        if any(isinstance(x, np.integer) for x in counts.values()):
-                            counts = {k: int(v) for k, v in counts.items()}
-                        sub_data["counts"] = marginal_distribution(counts, composite_clbits[i])
-=======
                         sub_data["counts"] = marginal_distribution(
                             counts=datum["counts"],
                             indices=composite_clbits[i],
                         )
->>>>>>> e8531c4f
                     else:
                         sub_data["counts"] = datum["counts"]
                 if "memory" in datum:
