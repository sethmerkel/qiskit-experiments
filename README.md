--- conflicted
+++ resolved
@@ -30,18 +30,9 @@
 
 ## Authors and Citation
 
-<<<<<<< HEAD
-Qiskit Experiments is the work of [many people](https://github.com/Qiskit/qiskit-experiments/graphs/contributors) who contribute
-to the project at different levels. If you use Qiskit Experiments, please cite
-the following references:
-
-- Qiskit, as per the [BibTeX file](https://github.com/Qiskit/qiskit-metapackage/blob/master/Qiskit.bib).
-- Qiskit Experiments, as per the [DOI](https://doi.org/10.5281/zenodo.7737483).
-=======
 Qiskit Experiments is the work of [many people](https://github.com/Qiskit-Extensions/qiskit-experiments/graphs/contributors) who contribute
 to the project at different levels. If you use Qiskit Experiments, please cite our
 [paper](https://doi.org/10.21105/joss.05329) as per the included [citation file](CITATION.cff).
->>>>>>> e8531c4f
 
 ## License
 
